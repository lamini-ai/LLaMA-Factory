--- conflicted
+++ resolved
@@ -162,37 +162,6 @@
 
 ## Supported Models
 
-<<<<<<< HEAD
-| Model                                                             | Model size                       | Template  |
-| ----------------------------------------------------------------- | -------------------------------- | --------- |
-| [Baichuan 2](https://huggingface.co/baichuan-inc)                 | 7B/13B                           | baichuan2 |
-| [BLOOM/BLOOMZ](https://huggingface.co/bigscience)                 | 560M/1.1B/1.7B/3B/7.1B/176B      | -         |
-| [ChatGLM3](https://huggingface.co/THUDM)                          | 6B                               | chatglm3  |
-| [Command R](https://huggingface.co/CohereForAI)                   | 35B/104B                         | cohere    |
-| [DeepSeek (Code/MoE)](https://huggingface.co/deepseek-ai)         | 7B/16B/67B/236B                  | deepseek  |
-| [Falcon](https://huggingface.co/tiiuae)                           | 7B/11B/40B/180B                  | falcon    |
-| [Gemma/Gemma 2/CodeGemma](https://huggingface.co/google)          | 2B/7B/9B/27B                     | gemma     |
-| [GLM-4](https://huggingface.co/THUDM)                             | 9B                               | glm4      |
-| [InternLM2/InternLM2.5](https://huggingface.co/internlm)          | 7B/20B                           | intern2   |
-| [Llama](https://github.com/facebookresearch/llama)                | 7B/13B/33B/65B                   | -         |
-| [Llama 2](https://huggingface.co/meta-llama)                      | 7B/13B/70B                       | llama2    |
-| [Llama 3/Llama 3.1/Llama3.2](https://huggingface.co/meta-llama)   | 1B/3B/8B/70B                     | llama3    |
-| [LLaVA-1.5](https://huggingface.co/llava-hf)                      | 7B/13B                           | llava     |
-| [MiniCPM](https://huggingface.co/openbmb)                         | 1B/2B/4B                         | cpm/cpm3  |
-| [Mistral/Mixtral](https://huggingface.co/mistralai)               | 7B/8x7B/8x22B                    | mistral   |
-| [OLMo](https://huggingface.co/allenai)                            | 1B/7B                            | -         |
-| [PaliGemma](https://huggingface.co/google)                        | 3B                               | paligemma |
-| [Phi-1.5/Phi-2](https://huggingface.co/microsoft)                 | 1.3B/2.7B                        | -         |
-| [Phi-3](https://huggingface.co/microsoft)                         | 4B/7B/14B                        | phi       |
-| [Pixtral](https://huggingface.co/mistral-community/pixtral-12b)   | 12B                              | pixtral   |
-| [Qwen (1-2.5) (Code/Math/MoE)](https://huggingface.co/Qwen)       | 0.5B/1.5B/3B/7B/14B/32B/72B/110B | qwen      |
-| [Qwen2-VL](https://huggingface.co/Qwen)                           | 2B/7B/72B                        | qwen2_vl  |
-| [StarCoder 2](https://huggingface.co/bigcode)                     | 3B/7B/15B                        | -         |
-| [XVERSE](https://huggingface.co/xverse)                           | 7B/13B/65B                       | xverse    |
-| [Yi/Yi-1.5 (Code)](https://huggingface.co/01-ai)                  | 1.5B/6B/9B/34B                   | yi        |
-| [Yi-VL](https://huggingface.co/01-ai)                             | 6B/34B                           | yi_vl     |
-| [Yuan 2](https://huggingface.co/IEITYuan)                         | 2B/51B/102B                      | yuan      |
-=======
 | Model                                                             | Model size                       | Template         |
 | ----------------------------------------------------------------- | -------------------------------- | ---------------- |
 | [Baichuan 2](https://huggingface.co/baichuan-inc)                 | 7B/13B                           | baichuan2        |
@@ -216,6 +185,7 @@
 | [PaliGemma](https://huggingface.co/google)                        | 3B                               | paligemma        |
 | [Phi-1.5/Phi-2](https://huggingface.co/microsoft)                 | 1.3B/2.7B                        | -                |
 | [Phi-3](https://huggingface.co/microsoft)                         | 4B/7B/14B                        | phi              |
+| [Pixtral](https://huggingface.co/mistral-community/pixtral-12b)   | 12B                              | pixtral          |
 | [Qwen (1-2.5) (Code/Math/MoE)](https://huggingface.co/Qwen)       | 0.5B/1.5B/3B/7B/14B/32B/72B/110B | qwen             |
 | [Qwen2-VL](https://huggingface.co/Qwen)                           | 2B/7B/72B                        | qwen2_vl         |
 | [StarCoder 2](https://huggingface.co/bigcode)                     | 3B/7B/15B                        | -                |
@@ -223,7 +193,6 @@
 | [Yi/Yi-1.5 (Code)](https://huggingface.co/01-ai)                  | 1.5B/6B/9B/34B                   | yi               |
 | [Yi-VL](https://huggingface.co/01-ai)                             | 6B/34B                           | yi_vl            |
 | [Yuan 2](https://huggingface.co/IEITYuan)                         | 2B/51B/102B                      | yuan             |
->>>>>>> c7b334e6
 
 > [!NOTE]
 > For the "base" models, the `template` argument can be chosen from `default`, `alpaca`, `vicuna` etc. But make sure to use the **corresponding template** for the "instruct/chat" models.
